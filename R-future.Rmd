--- conflicted
+++ resolved
@@ -532,16 +532,10 @@
 do.call(cbind, as.list(out))
 ```
 
-<<<<<<< HEAD
-
-
-# 8.3. The seed with foreach
-=======
 ### 8.3. The seed with foreach
 
 When using `%doFuture%`, you can simply include `.options.future = list(seed = TRUE)` to ensure parallel RNG is done safely.
 If you forget and have RNG in your parallelized code, `doFuture` will warn you.
->>>>>>> 24ac6acc
 
 Before version 1.0.0 of `doFuture`, one would need to use the `%doRNG%` operator with foreach to ensure correct RNG with foreach.
 
